package command

import (
	"fmt"
	"os"
	"strconv"

	"github.com/github/gh-cli/api"
	"github.com/github/gh-cli/utils"
	"github.com/spf13/cobra"
	"golang.org/x/crypto/ssh/terminal"
)

func init() {
	RootCmd.AddCommand(prCmd)
<<<<<<< HEAD
	prCmd.AddCommand(
		&cobra.Command{
			Use:   "list",
			Short: "List pull requests",
			RunE:  prList,
		},
		&cobra.Command{
			Use:   "view [pr-number]",
			Short: "Open a pull request in the browser",
			RunE:  prView,
		},
		prCreateCmd,
	)
=======
	prCmd.AddCommand(prListCmd)
	prCmd.AddCommand(prStatusCmd)
	prCmd.AddCommand(prViewCmd)

	prListCmd.Flags().IntP("limit", "L", 30, "maximum number of items to fetch")
	prListCmd.Flags().StringP("state", "s", "open", "filter by state")
	prListCmd.Flags().StringP("base", "b", "", "filter by base branch")
	prListCmd.Flags().StringArrayP("label", "l", nil, "filter by label")
>>>>>>> 817820e4
}

var prCmd = &cobra.Command{
	Use:   "pr",
	Short: "Work with pull requests",
	Long:  `Helps you work with pull requests.`,
}
var prListCmd = &cobra.Command{
	Use:   "list",
	Short: "List pull requests",
	RunE:  prList,
}
var prStatusCmd = &cobra.Command{
	Use:   "status",
	Short: "Show status of relevant pull requests",
	RunE:  prStatus,
}
var prViewCmd = &cobra.Command{
	Use:   "view [pr-number]",
	Short: "Open a pull request in the browser",
	RunE:  prView,
}

func prStatus(cmd *cobra.Command, args []string) error {
	ctx := contextForCommand(cmd)
	apiClient, err := apiClientForContext(ctx)
	if err != nil {
		return err
	}

	baseRepo, err := ctx.BaseRepo()
	if err != nil {
		return err
	}
	currentBranch, err := ctx.Branch()
	if err != nil {
		return err
	}
	currentUser, err := ctx.AuthLogin()
	if err != nil {
		return err
	}

	prPayload, err := api.PullRequests(apiClient, baseRepo, currentBranch, currentUser)
	if err != nil {
		return err
	}

	printHeader("Current branch")
	if prPayload.CurrentPR != nil {
		printPrs(*prPayload.CurrentPR)
	} else {
		message := fmt.Sprintf("  There is no pull request associated with %s", utils.Cyan("["+currentBranch+"]"))
		printMessage(message)
	}
	fmt.Println()

	printHeader("Created by you")
	if len(prPayload.ViewerCreated) > 0 {
		printPrs(prPayload.ViewerCreated...)
	} else {
		printMessage("  You have no open pull requests")
	}
	fmt.Println()

	printHeader("Requesting a code review from you")
	if len(prPayload.ReviewRequested) > 0 {
		printPrs(prPayload.ReviewRequested...)
	} else {
		printMessage("  You have no pull requests to review")
	}
	fmt.Println()

	return nil
}

func prList(cmd *cobra.Command, args []string) error {
	ctx := contextForCommand(cmd)
	apiClient, err := apiClientForContext(ctx)
	if err != nil {
		return err
	}

	baseRepo, err := ctx.BaseRepo()
	if err != nil {
		return err
	}

	limit, err := cmd.Flags().GetInt("limit")
	if err != nil {
		return err
	}
	state, err := cmd.Flags().GetString("state")
	if err != nil {
		return err
	}
	baseBranch, err := cmd.Flags().GetString("base")
	if err != nil {
		return err
	}
	labels, err := cmd.Flags().GetStringArray("label")
	if err != nil {
		return err
	}

	var graphqlState []string
	switch state {
	case "open":
		graphqlState = []string{"OPEN"}
	case "closed":
		graphqlState = []string{"CLOSED"}
	case "merged":
		graphqlState = []string{"MERGED"}
	case "all":
		graphqlState = []string{"OPEN", "CLOSED", "MERGED"}
	default:
		return fmt.Errorf("invalid state: %s", state)
	}

	params := map[string]interface{}{
		"owner": baseRepo.RepoOwner(),
		"repo":  baseRepo.RepoName(),
		"state": graphqlState,
	}
	if len(labels) > 0 {
		params["labels"] = labels
	}
	if baseBranch != "" {
		params["baseBranch"] = baseBranch
	}

	prs, err := api.PullRequestList(apiClient, params, limit)
	if err != nil {
		return err
	}

	tty := false
	ttyWidth := 80
	out := cmd.OutOrStdout()
	if outFile, isFile := out.(*os.File); isFile {
		fd := int(outFile.Fd())
		tty = terminal.IsTerminal(fd)
		if w, _, err := terminal.GetSize(fd); err == nil {
			ttyWidth = w
		}
	}

	numWidth := 0
	maxTitleWidth := 0
	for _, pr := range prs {
		numLen := len(strconv.Itoa(pr.Number)) + 1
		if numLen > numWidth {
			numWidth = numLen
		}
		if len(pr.Title) > maxTitleWidth {
			maxTitleWidth = len(pr.Title)
		}
	}

	branchWidth := 40
	titleWidth := ttyWidth - branchWidth - 2 - numWidth - 2

	if maxTitleWidth < titleWidth {
		branchWidth += titleWidth - maxTitleWidth
		titleWidth = maxTitleWidth
	}

	for _, pr := range prs {
		if tty {
			prNum := fmt.Sprintf("% *s", numWidth, fmt.Sprintf("#%d", pr.Number))
			switch pr.State {
			case "OPEN":
				prNum = utils.Green(prNum)
			case "CLOSED":
				prNum = utils.Red(prNum)
			case "MERGED":
				prNum = utils.Magenta(prNum)
			}
			prBranch := utils.Cyan(truncate(branchWidth, pr.HeadRefName))
			fmt.Fprintf(out, "%s  %-*s  %s\n", prNum, titleWidth, truncate(titleWidth, pr.Title), prBranch)
		} else {
			fmt.Fprintf(out, "%d\t%s\t%s\n", pr.Number, pr.Title, pr.HeadRefName)
		}
	}
	return nil
}

func prView(cmd *cobra.Command, args []string) error {
	ctx := contextForCommand(cmd)
	baseRepo, err := ctx.BaseRepo()
	if err != nil {
		return err
	}

	var openURL string
	if len(args) > 0 {
		if prNumber, err := strconv.Atoi(args[0]); err == nil {
			// TODO: move URL generation into GitHubRepository
			openURL = fmt.Sprintf("https://github.com/%s/%s/pull/%d", baseRepo.RepoOwner(), baseRepo.RepoName(), prNumber)
		} else {
			return fmt.Errorf("invalid pull request number: '%s'", args[0])
		}
	} else {
		apiClient, err := apiClientForContext(ctx)
		if err != nil {
			return err
		}
		currentBranch, err := ctx.Branch()
		if err != nil {
			return err
		}

		prs, err := api.PullRequestsForBranch(apiClient, baseRepo, currentBranch)
		if err != nil {
			return err
		} else if len(prs) < 1 {
			return fmt.Errorf("the '%s' branch has no open pull requests", currentBranch)
		}
		openURL = prs[0].URL
	}

	fmt.Printf("Opening %s in your browser.\n", openURL)
	return utils.OpenInBrowser(openURL)
}

func printPrs(prs ...api.PullRequest) {
	for _, pr := range prs {
		fmt.Printf("  #%d %s %s\n", pr.Number, truncate(50, pr.Title), utils.Cyan("["+pr.HeadRefName+"]"))
	}
}

func printHeader(s string) {
	fmt.Println(utils.Bold(s))
}

func printMessage(s string) {
	fmt.Println(utils.Gray(s))
}

func truncate(maxLength int, title string) string {
	if len(title) > maxLength {
		return title[0:maxLength-3] + "..."
	}
	return title
}<|MERGE_RESOLUTION|>--- conflicted
+++ resolved
@@ -13,21 +13,7 @@
 
 func init() {
 	RootCmd.AddCommand(prCmd)
-<<<<<<< HEAD
-	prCmd.AddCommand(
-		&cobra.Command{
-			Use:   "list",
-			Short: "List pull requests",
-			RunE:  prList,
-		},
-		&cobra.Command{
-			Use:   "view [pr-number]",
-			Short: "Open a pull request in the browser",
-			RunE:  prView,
-		},
-		prCreateCmd,
-	)
-=======
+	prCmd.AddCommand(prCreateCmd)
 	prCmd.AddCommand(prListCmd)
 	prCmd.AddCommand(prStatusCmd)
 	prCmd.AddCommand(prViewCmd)
@@ -36,7 +22,6 @@
 	prListCmd.Flags().StringP("state", "s", "open", "filter by state")
 	prListCmd.Flags().StringP("base", "b", "", "filter by base branch")
 	prListCmd.Flags().StringArrayP("label", "l", nil, "filter by label")
->>>>>>> 817820e4
 }
 
 var prCmd = &cobra.Command{
