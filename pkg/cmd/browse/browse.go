--- conflicted
+++ resolved
@@ -7,19 +7,12 @@
 	"strings"
 
 	"github.com/MakeNowJust/heredoc"
-<<<<<<< HEAD
-	"github.com/cli/cli/api"
-	"github.com/cli/cli/git"
-	"github.com/cli/cli/internal/ghrepo"
-	"github.com/cli/cli/pkg/cmdutil"
-	"github.com/cli/cli/pkg/iostreams"
-=======
 	"github.com/cli/cli/v2/api"
+	"github.com/cli/cli/v2/git"
 	"github.com/cli/cli/v2/internal/ghrepo"
 	"github.com/cli/cli/v2/pkg/cmdutil"
 	"github.com/cli/cli/v2/pkg/iostreams"
 	"github.com/cli/cli/v2/utils"
->>>>>>> 53479c71
 	"github.com/spf13/cobra"
 )
 
@@ -100,6 +93,13 @@
 				return err
 			}
 
+			if opts.CommitFlag {
+				commit, err := git.LastCommit()
+				if err != nil {
+					opts.Branch = commit.Sha
+				}
+			}
+
 			if runF != nil {
 				return runF(opts)
 			}
@@ -144,41 +144,6 @@
 func parseSection(baseRepo ghrepo.Interface, opts *BrowseOptions) (string, error) {
 	if opts.SelectorArg == "" {
 		if opts.ProjectsFlag {
-<<<<<<< HEAD
-			url += "/projects"
-		} else if opts.SettingsFlag {
-			url += "/settings"
-		} else if opts.WikiFlag {
-			url += "/wiki"
-		} else if opts.Branch != "" {
-			url += "/tree/" + opts.Branch + "/"
-		} else if opts.CommitFlag {
-			commit, _ := git.LastCommit()
-			url += "/tree/" + commit.Sha + "/"
-		}
-	} else {
-		if isNumber(opts.SelectorArg) {
-			url += "/issues/" + opts.SelectorArg
-		} else {
-			fileArg, err := parseFileArg(opts.SelectorArg)
-			if err != nil {
-				return err
-			}
-			if opts.CommitFlag {
-				commit, _ := git.LastCommit()
-				url += "/tree/" + commit.Sha + "/"
-			} else if opts.Branch != "" {
-				url += "/tree/" + opts.Branch + "/"
-			} else {
-				apiClient := api.NewClientFromHTTP(httpClient)
-				branchName, err := api.RepoDefaultBranch(apiClient, baseRepo)
-				if err != nil {
-					return err
-				}
-				url += "/tree/" + branchName + "/"
-			}
-			url += fileArg
-=======
 			return "projects", nil
 		} else if opts.SettingsFlag {
 			return "settings", nil
@@ -208,7 +173,6 @@
 		branchName, err = api.RepoDefaultBranch(apiClient, baseRepo)
 		if err != nil {
 			return "", fmt.Errorf("error determining the default branch: %w", err)
->>>>>>> 53479c71
 		}
 	}
 
